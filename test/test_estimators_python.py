--- conflicted
+++ resolved
@@ -105,7 +105,6 @@
     print(f"Python CMI (sklearn_balltree): {cmi_python} (took {itoc - itic} seconds)")
     assert np.isclose(cmi_jidt, cmi_python, rtol=1e-4)
 
-<<<<<<< HEAD
     python_estimator = PythonKraskovCMI({'kraskov_k':4, 'noise_level':0, 'knn_finder':'numba_brute'})
 
     itic = time.perf_counter()
@@ -119,8 +118,6 @@
     # Test one: No corr. between S and T
     [[1, 0],
      [0, 1]],
-=======
->>>>>>> dd8d0355
 
 _Sigmas_2var = np.array(
     [
@@ -201,7 +198,7 @@
     assert np.isclose(mi_jidt, mi_python, rtol=1e-4, atol=1e-4)
 
 
-if __name__ == "__main__":
+if __name__ == '__main__':
     for sigma in _Sigmas_3var:
         test_cmi_gaussian(sigma)
     for sigma in _Sigmas_2var:
