--- conflicted
+++ resolved
@@ -86,10 +86,6 @@
 
             >>> dat = Data()
             >>> dat.generate_mute_data(100, 5)
-<<<<<<< HEAD
-            >>> min_lag = 4
-=======
->>>>>>> 4eccb8b1
             >>> settings = {
             >>>     'cmi_estimator':  'JidtKraskovCMI',
             >>>     'n_perm_max_stat': 200,
