import numpy as np

from scipy.special import digamma

from idtxl.estimator import Estimator
from idtxl.knn.knn_finder_factory import get_knn_finder


class PythonKraskovCMI(Estimator):
    """Estimate conditional mutual information using Kraskov's first estimator.

    Args:
        settings : dict [optional]
            set estimator parameters:

            - kraskov_k : int [optional] - no. nearest neighbours for KNN
              search (default=4)
            - base : float - base of returned values (default=np=e)
            - normalise : bool [optional] - z-standardise data (default=False)
            - noise_level : float [optional] - random noise added to the data
              (default=1e-8)
            - rng_seed : int | None [optional] - random seed if noise level > 0
            - num_threads : int | str [optional] - number of threads used for
              estimation (default='USE_ALL', note that this uses *all*
              available threads on the current machine)
            - knn_finder : str [optional] - knn algorithm to use, can be
              'scipy_kdtree' (default), 'sklearn_kdtree', or 'sklearn_balltree'
    """

    def __init__(self, settings):
        """Initialise estimator with settings."""

        # Check for currently unsupported settings
<<<<<<< HEAD
        if settings.get('local_values', False) or settings.get('theiler_t', 0) > 0 or settings.get('algorithm_num', 1) != 1:
            raise ValueError('This estimator currently does not support local_values, theiler_t or algorithm_num arguments.')
=======
        if (
            "local_values" in settings
            or "theiler_t" in settings
            or "algorithm_num" in settings
        ):
            raise ValueError(
                "This estimator currently does not support local_values, theiler_t or algorithm_num arguments."
            )
>>>>>>> dd8d0355

        self._knn_finder_settings = settings.get("knn_finder_settings", {})

        self._kraskov_k = settings.get("kraskov_k", 4)
        self._base = settings.get("base", np.e)
        self._normalise = settings.get("normalise", False)

        # Set number of threads
        num_threads = settings.get("num_threads", -1)
        if num_threads == "USE_ALL":
            num_threads = -1
        self._knn_finder_settings["num_threads"] = num_threads

        # Init rng for added gaussian noise
        self._noise_level = settings.get("noise_level", 1e-8)
        if self._noise_level > 0:
            rng_seed = settings.get("rng_seed", None)
            self._rng = np.random.default_rng(rng_seed)

        # Get KNN finder class
        self._knn_finder_name = settings.get("knn_finder", "scipy_kdtree")
        self._knn_finder_class = get_knn_finder(self._knn_finder_name)

    def estimate(self, var1: np.ndarray, var2: np.ndarray, conditional=None):
        """Estimate conditional mutual information between var1 and var2, given
        conditional.
        """

        if conditional is None:
            conditional = np.empty((len(var1), 0))

        # Check the input data
        var1 = self._ensure_two_dim_input(var1)
        var2 = self._ensure_two_dim_input(var2)
        conditional = self._ensure_two_dim_input(conditional)

        assert (
            var1.shape[0] == var2.shape[0] == conditional.shape[0]
        ), f"Unequal number of observations (var1: {var1.shape[0]}, var2: {var2.shape[0]}, conditional: {conditional.shape[0]})"

        # Check if number of points is sufficient for estimation.
        if var1.shape[0] - 1 < self._kraskov_k:
            raise ValueError(
                f"Not enough observations for Kraskov estimator (need at least {self._kraskov_k + 1}, got {var1.shape[0]})."
            )

        # Normalise data
        if self._normalise:
            var1 = self._normalise_data(var1)
            var2 = self._normalise_data(var2)
            conditional = self._normalise_data(conditional)

        # Add noise to avoid duplicate points
        # Do not add noise inplace, because it would change the input data
        if self._noise_level > 0:
            var1 = var1 + self._rng.normal(0, self._noise_level, var1.shape)
            var2 = var2 + self._rng.normal(0, self._noise_level, var2.shape)
            conditional = conditional + self._rng.normal(
                0, self._noise_level, conditional.shape
            )

        # Compute distances to kth nearest neighbors in the joint space
        epsilon = self._compute_epsilon(
            np.concatenate((var1, var2, conditional), axis=1), self._kraskov_k
        )

        # Count neighbors in the conditional space
        if conditional.shape[1] > 0:
            n_c = self._compute_n(conditional, epsilon)
            mean_digamma_nc = np.mean(digamma(n_c))
            del n_c

        n_c_var1 = self._compute_n(np.concatenate((var1, conditional), axis=1), epsilon)
        mean_digamma_nc_var1 = np.mean(digamma(n_c_var1))
        del n_c_var1

        n_c_var2 = self._compute_n(np.concatenate((var2, conditional), axis=1), epsilon)
        mean_digamma_nc_var2 = np.mean(digamma(n_c_var2))
        del n_c_var2

        if conditional.shape[1] > 0:
            # Compute CMI
            return (
                digamma(self._kraskov_k)
                + mean_digamma_nc
                - mean_digamma_nc_var1
                - mean_digamma_nc_var2
            ) / np.log(self._base)
        else:
            # Compute MI
            return (
                digamma(self._kraskov_k)
                + digamma(len(var1))
                - mean_digamma_nc_var1
                - mean_digamma_nc_var2
            ) / np.log(self._base)

    def _normalise_data(self, data: np.ndarray):
        """Standardise data to zero mean and unit variance."""
        return (data - np.mean(data, axis=0)) / np.std(data, axis=0)

    def _compute_epsilon(self, data: np.ndarray, k: int):
        """Compute the distance to the kth nearest neighbor for each point in x."""
        knn_finder = self._knn_finder_class(data, **self._knn_finder_settings)
<<<<<<< HEAD
        return knn_finder.find_all_dists_to_kth_neighbor(k)
    
=======
        return knn_finder.find_dist_to_kth_neighbor(
            data, k + 1
        )  # +1 because the point itself is included in the data

>>>>>>> dd8d0355
    def _compute_n(self, data: np.ndarray, r: np.ndarray):
        """Count the number of neighbors strictly within a given radius r for each point in x.
        Returns the number of neighbors plus one, because the point itself is included in the data.
        """
        knn_finder = self._knn_finder_class(data, **self._knn_finder_settings)
<<<<<<< HEAD
        return knn_finder.count_all_neighbors(r) + 1
    
=======
        return knn_finder.count_neighbors(data, r)

>>>>>>> dd8d0355
    def is_analytic_null_estimator(self):
        return False

    def is_parallel(self):
        return False<|MERGE_RESOLUTION|>--- conflicted
+++ resolved
@@ -31,19 +31,8 @@
         """Initialise estimator with settings."""
 
         # Check for currently unsupported settings
-<<<<<<< HEAD
         if settings.get('local_values', False) or settings.get('theiler_t', 0) > 0 or settings.get('algorithm_num', 1) != 1:
             raise ValueError('This estimator currently does not support local_values, theiler_t or algorithm_num arguments.')
-=======
-        if (
-            "local_values" in settings
-            or "theiler_t" in settings
-            or "algorithm_num" in settings
-        ):
-            raise ValueError(
-                "This estimator currently does not support local_values, theiler_t or algorithm_num arguments."
-            )
->>>>>>> dd8d0355
 
         self._knn_finder_settings = settings.get("knn_finder_settings", {})
 
@@ -148,27 +137,15 @@
     def _compute_epsilon(self, data: np.ndarray, k: int):
         """Compute the distance to the kth nearest neighbor for each point in x."""
         knn_finder = self._knn_finder_class(data, **self._knn_finder_settings)
-<<<<<<< HEAD
         return knn_finder.find_all_dists_to_kth_neighbor(k)
     
-=======
-        return knn_finder.find_dist_to_kth_neighbor(
-            data, k + 1
-        )  # +1 because the point itself is included in the data
-
->>>>>>> dd8d0355
     def _compute_n(self, data: np.ndarray, r: np.ndarray):
         """Count the number of neighbors strictly within a given radius r for each point in x.
         Returns the number of neighbors plus one, because the point itself is included in the data.
         """
         knn_finder = self._knn_finder_class(data, **self._knn_finder_settings)
-<<<<<<< HEAD
         return knn_finder.count_all_neighbors(r) + 1
     
-=======
-        return knn_finder.count_neighbors(data, r)
-
->>>>>>> dd8d0355
     def is_analytic_null_estimator(self):
         return False
 
